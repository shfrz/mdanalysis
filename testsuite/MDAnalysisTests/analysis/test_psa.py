--- conflicted
+++ resolved
@@ -31,15 +31,9 @@
     @dec.skipif(parser_not_found('DCD'),
                 'DCD parser not available. Are you using python 3?')
     @dec.skipif(module_not_found('matplotlib'),
-<<<<<<< HEAD
                 "Test skipped because matplotlib is not available.")
     @dec.skipif(module_not_found('scipy'),
                 "Test skipped because scipy is not available.")
-=======
-                'Test skipped because matplotlib is not available.')
-    @dec.skipif(module_not_found('scipy'),
-                'Test skipped because scipy is not available.')
->>>>>>> 168e592a
     def setUp(self):
         self.tmpdir = tempdir.TempDir()
         self.iu1 = np.triu_indices(3, k=1)
@@ -251,13 +245,7 @@
         # radii
 
         expected = 4.5
-<<<<<<< HEAD
-        actual = MDAnalysis.analysis.psa.discrete_frechet(self.path_1,
-                                                          self.path_2)
-        assert_almost_equal(actual, expected)
-
-=======
         actual = PSA.discrete_frechet(self.path_1,
                                       self.path_2)
         assert_almost_equal(actual, expected)
->>>>>>> 168e592a
+
